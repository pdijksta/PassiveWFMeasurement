--- conflicted
+++ resolved
@@ -105,13 +105,9 @@
         shape = image['shape']
         bytes = base64.b64decode(image['bytes'].encode())
         background = np.array(bytes, dtype=dtype).reshape(shape)
-<<<<<<< HEAD
-    except:
-=======
     except Exception as e:
         print(e)
         print('Error taking background')
->>>>>>> 9ce4becd
         background = 0
 
     # Configure bsread
