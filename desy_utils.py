--- conflicted
+++ resolved
@@ -179,13 +179,6 @@
         if init_distance is not None:
             self.set_distance(init_distance)
         else:
-<<<<<<< HEAD
-            if 'orbit_list' not in self.raw_data:
-                self.raw_data['orbit_list'] = np.array([self.raw_data['orbit']] * self.raw_data['images'].shape[0])
-            bpm_data = bpm_info_from_saved(self.raw_data)
-            self.mean_bpm = np.mean(bpm_data['BPMA.2455.T3'])
-=======
->>>>>>> 662b95ef
             distance = init_plate_pos - self.mean_bpm
             self.set_distance(distance)
 
