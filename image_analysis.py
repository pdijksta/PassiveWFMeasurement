import time
import operator
import numpy as np
import scipy
import numba
from scipy.optimize import OptimizeWarning
import matplotlib.pyplot as plt

from .gaussfit import GaussFit
from . import beam_profile
from . import myplotstyle as ms
from .logMsg import LogMsgBase


class Image(LogMsgBase):
    def __init__(self, image, x_axis, y_axis, charge=1, energy_eV=1, x_unit='m', y_unit='m', subtract_median=False, xlabel='x (mm)', ylabel='y (mm)', logger=None, slice_dict=None):
        self.logger = logger
        if x_axis.size <=1:
            raise ValueError('Size of x_axis is %i' % x_axis.size)

        if image.shape[0] != y_axis.size or image.shape[1] != x_axis.size:
            raise ValueError('Wrong shapes!', image.shape, y_axis.size, x_axis.size)

        if x_axis[1] < x_axis[0]:
            x_axis = x_axis[::-1]
            image = image[:,::-1]
        if y_axis[1] < y_axis[0]:
            y_axis = y_axis[::-1]
            image = image[::-1,:]
        if np.any(np.diff(y_axis) == 0):
            raise ValueError
        if np.any(np.diff(x_axis) == 0):
            raise ValueError
        if subtract_median:
            image = image - np.median(image)
            np.clip(image, 0, None, out=image)
        self.image = image
        self.x_axis = x_axis
        self.y_axis = y_axis
        self.x_unit = x_unit
        self.y_unit = y_unit
        self.xlabel = xlabel
        self.ylabel = ylabel
        self.charge = charge
        self.energy_eV = energy_eV
        self.slice_dict = slice_dict

    def to_dict_custom(self):
        outp = {
                'image': self.image,
                'x_axis': self.x_axis,
                'y_axis': self.y_axis,
                'x_unit': self.x_unit,
                'y_unit': self.y_unit,
                'xlabel': self.xlabel,
                'ylabel': self.ylabel,
                'charge': self.charge,
                'energy_eV': self.energy_eV,
                'slice_dict': self.slice_dict,
                }
        return outp

    def child(self, new_i, new_x, new_y, x_unit=None, y_unit=None, xlabel=None, ylabel=None):
        x_unit = self.x_unit if x_unit is None else x_unit
        y_unit = self.y_unit if y_unit is None else y_unit
        xlabel = self.xlabel if xlabel is None else xlabel
        ylabel = self.ylabel if ylabel is None else ylabel
        return Image(new_i, new_x, new_y, self.charge, self.energy_eV, x_unit, y_unit, xlabel=xlabel, ylabel=ylabel)

    def noisecut(self, noiselevel):
        new_image = self.image.copy()
        new_image[new_image < noiselevel] = 0
        return self.child(new_image, self.x_axis, self.y_axis)

    def mean(self, dimension):
        axis, proj = self._get_axis_and_proj(dimension)
        return np.sum(axis*proj)/np.sum(proj)

    def get_screen_dist(self, dimension, **kwargs):
        if dimension == 'X':
            axis = self.x_axis
            proj = self.image.sum(axis=0)
        elif dimension == 'Y':
            axis = self.y_axis
            proj = self.image.sum(axis=1)
        return beam_profile.ScreenDistribution(axis, proj, total_charge=self.charge, **kwargs)

    def get_profile(self, dimension='X'):
        if dimension == 'X':
            axis = self.x_axis
            proj = self.image.sum(axis=0)
        elif dimension == 'Y':
            axis = self.y_axis
            proj = self.image.sum(axis=1)
        return beam_profile.BeamProfile(axis, proj, self.energy_eV, self.charge)

    def rms(self, dimension):
        axis, proj = self._get_axis_and_proj(dimension)
        mean = self.mean(dimension)
        return np.sqrt(np.sum((axis-mean)**2*proj)/np.sum(proj))

    def transpose(self):
        return self.child(self.image.T.copy(), self.y_axis.copy(), self.x_axis.copy(), self.y_unit, self.x_unit, self.ylabel, self.xlabel)

    def invertX(self):
        return self.child(self.image.copy()[:,::-1], self.x_axis.copy(), self.y_axis.copy())

    def invertY(self):
        return self.child(self.image.copy()[::-1], self.x_axis.copy(), self.y_axis.copy())

    def cut(self, x_min, x_max):
        x_axis = self.x_axis
        x_mask = np.logical_and(x_axis >= x_min, x_axis <= x_max)
        new_image = self.image[:,x_mask]
        new_x_axis = x_axis[x_mask]
        return self.child(new_image, new_x_axis, self.y_axis)

    def cutY(self, y_min, y_max):
        y_axis = self.y_axis
        y_mask = np.logical_and(y_axis >= y_min, y_axis <= y_max)
        new_image = self.image[y_mask,:]
        new_y_axis = y_axis[y_mask]
        return self.child(new_image, self.x_axis, new_y_axis)

    def cut_voids(self, xcutoff, ycutoff):
        new_image = self
        for dim, cutoff, funcname in [
                ('X', xcutoff, 'cut'),
                ('Y', ycutoff, 'cutY'),
                ]:
            if cutoff is None:
                continue
            prof = new_image.get_screen_dist(dim, subtract_min=True)
            prof.aggressive_cutoff(cutoff)
            prof.crop()
            func = getattr(new_image, funcname)
            new_image = func(prof.x[0], prof.x[-1])
        return new_image

    def reshape_x(self, new_length):
        """
        If new length is larger than current length
        """
        image2 = np.zeros([len(self.y_axis), new_length])
        x_axis2 = np.linspace(self.x_axis.min(), self.x_axis.max(), new_length)
        # Fast interpolation
        delta_x = np.zeros_like(self.image)
        delta_x[:,:-1] = self.image[:,1:] - self.image[:,:-1]
        index_float = (x_axis2 - self.x_axis[0]) / (self.x_axis[1] - self.x_axis[0])
        index = index_float.astype(int)
        index_delta = index_float-index
        np.clip(index, 0, len(self.x_axis)-1, out=index)
        image2 = self.image[:, index] + index_delta * delta_x[:,index]
        image2 = image2 / image2.sum() * self.image.sum()
        return self.child(image2, x_axis2, self.y_axis)

    def slice_x(self, n_slices):
        x_axis, y_axis = self.x_axis, self.y_axis
        max_x_index = len(x_axis) - len(x_axis) % n_slices
        image_extra = np.reshape(self.image[:,:max_x_index], [len(y_axis), n_slices, max_x_index//n_slices])
        new_image = np.mean(image_extra, axis=-1)
        x_axis_reshaped = np.linspace(x_axis[0], x_axis[max_x_index-1], n_slices)
        output = self.child(new_image, x_axis_reshaped, y_axis)
        return output

    def fit_slice_simple(self, slice_cutoff=0.02, current_cutoff=None, E_lims=None, ref_t=None):
        y_axis = self.y_axis
        n_slices = len(self.x_axis)
        slice_full_mean = []
        slice_full_rms = []
        slice_cutoff_mean = []
        slice_cutoff_rms = []
        slice_cutoff_lim1 = []
        slice_cutoff_lim2 = []

        proj = np.sum(self.image, axis=-2)
        proj = proj / np.sum(proj) * abs(self.charge)
        current = proj / (self.x_axis[1] - self.x_axis[0])
        current -= current.min()
        slice_x = self.x_axis
        current = current / current.sum() * abs(self.charge) / (self.x_axis[1] - self.x_axis[0])

        if E_lims is not None:
            projY = np.sum(self.image, axis=-1)
            meanY = np.sum(y_axis*projY)/np.sum(projY)
            mask_Elim = np.logical_and(y_axis >= meanY+E_lims[0], y_axis <= meanY+E_lims[1])
        else:
            mask_Elim = np.ones_like(y_axis, dtype=bool)
        y_axis = y_axis[mask_Elim]

        def addzero():
            slice_full_mean.append(0)
            slice_full_rms.append(0)
            slice_cutoff_mean.append(0)
            slice_cutoff_rms.append(0)
            slice_cutoff_lim1.append(0)
            slice_cutoff_lim2.append(0)

        for n_slice in range(n_slices):

            if current_cutoff is not None and current[n_slice] < current_cutoff:
                addzero()
                continue

            intensity = self.image[mask_Elim,n_slice]
            intensity = intensity - intensity.min()

            if np.sum(intensity) == 0:
                addzero()
                continue

            mean_full, rms_full = calc_rms(y_axis, intensity)
            prof = beam_profile.AnyProfile(y_axis, intensity)
            prof.aggressive_cutoff(0.02, center='Mean')
            status = prof.crop(quiet=True)

            if (not status) or (len(prof) < 3):
                slice_cutoff_mean.append(0)
                slice_cutoff_rms.append(0)
                slice_cutoff_lim1.append(0)
                slice_cutoff_lim2.append(0)
            else:
                slice_cutoff_mean.append(prof.mean())
                slice_cutoff_rms.append(prof.rms())
                slice_cutoff_lim1.append(prof.xx[0])
                slice_cutoff_lim2.append(prof.xx[-1])

            slice_full_mean.append(mean_full)
            slice_full_rms.append(rms_full**2)

        slice_dict = {
                'slice_x': slice_x,
                'slice_intensity': proj,
                'slice_current': current,
                'y_axis_Elim': y_axis,
                'E_lims': E_lims,
                'full': {
                    'mean': np.array(slice_full_mean),
                    'sigma_sq': np.array(slice_full_rms),
                    },
                'cutoff': {
                    'mean': np.array(slice_cutoff_mean),
                    'sigma_sq': np.array(slice_cutoff_rms)**2,
                    'lim1': np.array(slice_cutoff_lim1),
                    'lim2': np.array(slice_cutoff_lim2),
                    },
                }
        diff_time = np.diff(slice_x)
        for key in ['full', 'cutoff']:
            slice_dict[key]['chirp'] = np.concatenate([np.diff(slice_dict[key]['mean'])/diff_time, [0.]])
            if ref_t is not None:
                eref = np.interp(ref_t, slice_dict['slice_x'], slice_dict[key]['mean'])
                slice_dict[key]['mean'] -= eref
                slice_dict[key]['eref'] = eref

        self.slice_dict = slice_dict
        return slice_dict

    def fit_slice(self, rms_sigma=5, current_cutoff=None, E_lims=None, do_plot=False, ref_t=None):
        y_axis = self.y_axis
        n_slices = len(self.x_axis)
        slice_mean = []
        slice_sigma = []
        slice_gf = []
        slice_rms = []
        slice_mean_rms = []
        slice_cut_mean = []
        slice_cut_rms = []
        slice_cut_lim1 = []
        slice_cut_lim2 = []
        slice_lima1 = []
        slice_lima2 = []
        slice_full_mean = []
        slice_full_rms = []

        proj = np.sum(self.image, axis=-2)
        proj = proj / np.sum(proj) * abs(self.charge)
        current = proj / (self.x_axis[1] - self.x_axis[0])
        current -= current.min()
        slice_x = self.x_axis
        current = current / current.sum() * abs(self.charge) / (self.x_axis[1] - self.x_axis[0])

        if E_lims is not None:
            projY = np.sum(self.image, axis=-1)
            meanY = np.sum(y_axis*projY)/np.sum(projY)
            mask_Elim = np.logical_and(y_axis >= meanY+E_lims[0], y_axis <= meanY+E_lims[1])
        else:
            mask_Elim = np.ones_like(y_axis, dtype=bool)
        y_axis = y_axis[mask_Elim]

        def addzero():
            slice_mean.append(0)
            slice_sigma.append(0)
            slice_gf.append(None)
            slice_rms.append(0)
            slice_mean_rms.append(0)
            slice_cut_rms.append(0)
            slice_cut_mean.append(0)
            slice_full_mean.append(0)
            slice_full_rms.append(0)
            slice_cut_lim1.append(0)
            slice_cut_lim2.append(0)
            slice_lima1.append(0)
            slice_lima2.append(0)

        sp_ctr = np.inf
        nx, ny = 4, 4
        subplot = ms.subplot_factory(ny, nx, False)
        if plt.get_fignums():
            fignum0 = ms.plt.gcf().number
        else:
            fignum0 = None

        image_sum = self.image.sum()

        for n_slice in range(n_slices):

            if current_cutoff is not None and current[n_slice] < current_cutoff:
                addzero()
                continue

            intensity = self.image[mask_Elim,n_slice]
            intensity = intensity - intensity.min()

            if np.sum(intensity) == 0:
                addzero()
                continue

            try:
                gf = GaussFit(y_axis, intensity, fit_const=True, raise_=True)
            except (RuntimeError, OptimizeWarning):
                gf = None
                addzero()
            else:
                mean_full, rms_full = calc_rms(y_axis, intensity)
                slice_full_mean.append(mean_full)
                slice_full_rms.append(rms_full**2)

                where_max = y_axis[np.argmax(gf.reconstruction)]
                lima1 = where_max - abs(gf.sigma)*rms_sigma
                lima2 = where_max + abs(gf.sigma)*rms_sigma
                slice_lima1.append(lima1)
                slice_lima2.append(lima2)
                mask_rms = np.logical_and(y_axis >= lima1, y_axis <= lima2)
                y_rms = y_axis[mask_rms]
                data_rms = intensity[mask_rms]
                if np.sum(mask_rms) <= 1 or np.sum(data_rms) == 0:
                    mean_rms, rms = 0, 0
                else:
                    mean_rms, rms = calc_rms(y_rms, data_rms)

                slice_gf.append(gf)
                slice_mean.append(gf.mean)
                slice_sigma.append(gf.sigma**2)
                slice_rms.append(rms**2)
                slice_mean_rms.append(mean_rms)

                prof_y = intensity.copy()
                lim1, lim2 = mean_rms-(rms_sigma/2)*rms, mean_rms+(rms_sigma/2)*rms
                slice_cut_lim1.append(lim1)
                slice_cut_lim2.append(lim2)
                mask_cut = np.logical_and(y_axis >= lim1, y_axis <= lim2)
                if np.sum(mask_cut) <= 1 or np.sum(prof_y[mask_cut]) == 0:
                    slice_cut_rms.append(0)
                    slice_cut_mean.append(0)
                else:
                    cut_mean, cut_rms = calc_rms(y_axis[mask_cut], prof_y[mask_cut])
                    slice_cut_rms.append(cut_rms**2)
                    slice_cut_mean.append(cut_mean)

            if do_plot:
                if sp_ctr >= nx*ny:
                    ms.figure('Plot slice analysis')
                    sp_ctr = 1
                intensity_ratio = np.sum(self.image[:,n_slice])/image_sum * n_slices
                sp = subplot(sp_ctr, title='Slice %i int. %.1f' % (n_slice, intensity_ratio), xlabel='y', ylabel='intensity', scix=True, sciy=True)
                sp_ctr += 1

                sp.plot(y_axis, intensity)
                if gf is not None:
                    sp.plot(gf.xx, gf.reconstruction, label='%.1e' % gf.sigma)
                    sp.axvline(lima1, color='black', ls='--', label='%.1e' % np.sqrt(slice_rms[-1]))
                    sp.axvline(lima2, color='black', ls='--')
                    sp.axvline(lim1, color='gray', ls='--', label='%.1e' % np.sqrt(slice_cut_rms[-1]))
                    sp.axvline(lim2, color='gray', ls='--')
                    sp.legend()

        if do_plot and fignum0 is not None:
            ms.plt.figure(fignum0)

        slice_dict = {
                'slice_x': slice_x,
                'slice_intensity': proj,
                'slice_current': current,
                'slice_gf': slice_gf,
                'y_axis_Elim': y_axis,
                'E_lims': E_lims,
                'gauss': {
                    'mean': np.array(slice_mean),
                    'sigma_sq': np.array(slice_sigma),
                    },
                'rms': {
                    'mean': np.array(slice_mean_rms),
                    'sigma_sq': np.array(slice_rms),
                    'lim1': np.array(slice_lima1),
                    'lim2': np.array(slice_lima2),
                    },
                'cut': {
                    'mean': np.array(slice_cut_mean),
                    'sigma_sq': np.array(slice_cut_rms),
                    'lim1': np.array(slice_cut_lim1),
                    'lim2': np.array(slice_cut_lim2),
                    },
                'full': {
                    'mean': np.array(slice_full_mean),
                    'sigma_sq': np.array(slice_full_rms),
                    },
                }
        diff_time = np.diff(slice_x)
        for key in ['gauss', 'rms', 'cut', 'full']:
            slice_dict[key]['chirp'] = np.concatenate([np.diff(slice_dict[key]['mean'])/diff_time, [0.]])
            if ref_t is not None:
                eref = np.interp(ref_t, slice_dict['slice_x'], slice_dict[key]['mean'])
                slice_dict[key]['mean'] -= eref
                slice_dict[key]['eref'] = eref

        self.slice_dict = slice_dict
        return slice_dict

    def y_to_eV(self, dispersion, energy_eV, ref_y=None):
        if ref_y is None:
            ref_y = GaussFit(self.y_axis, np.sum(self.image, axis=-1)).mean
        if dispersion == 0:
            raise ValueError
        E_axis = (self.y_axis-ref_y) / dispersion * energy_eV
        return self.child(self.image, self.x_axis, E_axis, y_unit='eV', ylabel='$\Delta$ E (MeV)'), ref_y

    def x_to_t_linear(self, factor, mean_to_zero=True, current_cutoff=None):
        new_x_axis = self.x_axis*factor
        proj = self.image.sum(axis=0)
        image = self.image
        if factor < 0:
            new_x_axis = new_x_axis[::-1]
            proj = proj[::-1]
            image = self.image[:,::-1]

        if mean_to_zero:
            profile = beam_profile.BeamProfile(new_x_axis, proj, 1, self.charge)
            if current_cutoff:
                cutoff = current_cutoff/(np.abs(profile.get_current()).max())
                profile.aggressive_cutoff(cutoff)
                profile.crop()
                if not np.any(profile._yy):
                    print('Warning! Current cutoff too radical!')
                    profile = beam_profile.BeamProfile(new_x_axis, proj, 1, self.charge)
            refx = profile.mean()
        else:
            refx = 0
        return self.child(image, new_x_axis-refx, self.y_axis, x_unit='s', xlabel='t (fs)')

<<<<<<< HEAD


    def x_to_t(self, wake_x, wake_time, debug=False, print_=False, current_profile=None, time_smoothing=0.5e-15, size_factor=5):
        if print_:
            t0 = time.time()
=======
    def x_to_t(self, wake_x, wake_time, debug=False, print_=False, current_profile=None, time_smoothing=1e-15, size_factor=10):
>>>>>>> ed526557

        diff = np.diff(wake_time)
        assert np.all(diff >= 0) or np.all(diff <= 0)
        if wake_x[1] < wake_x[0]:
            wake_x = wake_x[::-1]
            wake_time = wake_time[::-1]

        new_time_len = self.image.shape[1]*size_factor
        new_t_axis = np.linspace(wake_time.min(), wake_time.max(), new_time_len)
        new_t_axis_final = np.linspace(wake_time.min(), wake_time.max(), self.image.shape[1])
        new_arr = np.zeros([len(self.y_axis), len(new_t_axis)], float)

        indicesX = np.arange(len(self.x_axis))
        sign_wake = np.sign(np.mean(wake_x))
        indicesT = np.arange(new_time_len)
        indices2 = np.interp(wake_time, new_t_axis, indicesT)

        for op in operator.lt, operator.gt:
            mask = op(self.x_axis, 0)
            x_axis = self.x_axis[mask]
            indices = indicesX[mask]
            if np.sign(np.mean(x_axis)) != sign_wake:
                x_axis = -x_axis[::-1]
                indices = indices[::-1]
            _x_to_t_inner(self.image, indices, indices2, x_axis, wake_x, new_arr)

        new_arr[:,0] = new_arr[:,-1] = 0
        new_arr *= self.image.sum()/new_arr.sum()
        new_arr = np.reshape(new_arr, [self.image.shape[0], self.image.shape[1], size_factor]).sum(axis=-1)

        if time_smoothing is not None:
            nconv = int(time_smoothing / (new_t_axis_final[1] - new_t_axis_final[0]))
            kernel = np.ones(nconv)/nconv
            new_arr1 = scipy.ndimage.correlate1d(new_arr, kernel, axis=1)
        else:
            new_arr1 = new_arr
        new_img = self.child(new_arr1, new_t_axis_final, self.y_axis, xlabel='t (fs)', x_unit='s')

        if debug:

            old_img = self.old_x_to_t(wake_x, wake_time)

            fig = ms.figure('Test new image analysis')
            fig.subplots_adjust(hspace=0.35)

            subplot = ms.subplot_factory(3, 3, False)
            sp_ctr = 1

            sp_current = subplot(sp_ctr, title='Current profiles', xlabel='t (fs)', ylabel='I (kA)')
            sp_ctr += 1

            if current_profile:
<<<<<<< HEAD
                current_profile.plot_standard(sp_current, color='black')
                charge = current_profile.total_charge
            else:
                charge = self.charge

            sp_y = subplot(sp_ctr, title='Y projections', xlabel='y (mm)', ylabel=r'$\rho$ (nC/m)')
=======
                current_profile.plot_standard(sp_current, label='I (t)')

            sp_y = subplot(sp_ctr, title='Y projections', xlabel=new_img.ylabel, ylabel='Intensity (arb. units)')
>>>>>>> ed526557
            sp_ctr += 1

            for img, label in [
                    (new_img, 'New output'),
                    (self, 'Input'),
                    (old_img, 'Old output'),
                    ]:
                sp = subplot(sp_ctr, title=label, xlabel='x (mm)', ylabel=img.ylabel)
                sp_ctr += 1
                self.plot_img_and_proj(sp)
                if img.x_unit == 's':
                    profile = beam_profile.BeamProfile(img.x_axis, img.image.sum(axis=0), self.energy_eV, charge)
                    profile.plot_standard(sp_current, label=label)

                dist = img.get_screen_dist('Y')
<<<<<<< HEAD
                dist.total_charge = charge
                dist.plot_standard(sp_y, label=label)
=======
                dist.total_charge = self.charge
                sp_y.plot(dist.x, dist.intensity, label=label)
>>>>>>> ed526557

            sp_current.legend()
            sp_y.legend()
        if print_:
            print(time.time()-t0)
        return new_img

    def old_x_to_t(self, wake_x, wake_time, debug=False, print_=False, current_profile=None):
        diff = np.diff(wake_time)
        assert np.all(diff >= 0) or np.all(diff <= 0)
        if wake_time[1] < wake_time[0]:
            wake_x = wake_x[::-1]
            wake_time = wake_time[::-1]

        assert wake_x[0] == 0

        new_img1 = np.zeros_like(self.image)
        new_t_axis = np.linspace(wake_time.min(), wake_time.max(), self.image.shape[1])
        x_interp = np.interp(new_t_axis, wake_time, wake_x)

        old_proj = np.sum(self.image, axis=0)
        old_proj_cumsum = np.cumsum(old_proj)

        # Make sure the piecewise integrals of the Intensity profiles match when the axis is converted.
        if self.x_axis[1] > self.x_axis[0]:
            wake_x_interp = self.x_axis
            proj_cumsum_interp = old_proj_cumsum
        else:
            wake_x_interp = self.x_axis[::-1]
            proj_cumsum_interp = old_proj_cumsum[::-1]

        cumsum0 = np.interp(0, wake_x_interp, proj_cumsum_interp)
        max_x = wake_x[np.argmax(np.abs(wake_x)).squeeze()]
        cumsum1 = np.interp(max_x, wake_x_interp, proj_cumsum_interp)
        full_intensity = cumsum1 - cumsum0

        to_print = []
        x_indices = []
        prev_cumsum = None
        for t_index, (t, x) in enumerate(zip(new_t_axis, x_interp)):
            x_index = np.argmin((self.x_axis - x)**2)
            x_indices.append(x_index)
            cumsum = np.interp(x, wake_x_interp, proj_cumsum_interp)
            if prev_cumsum is None:
                delta_cumsum = 0
            else:
                delta_cumsum = cumsum - prev_cumsum
            # Normalize such that I(x) * dx = I(t) * dt
            sum_slice = np.sum(self.image[:,x_index])
            if (delta_cumsum == 0 and full_intensity == 0) or sum_slice == 0:
                new_img1[:,t_index] = 0
            else:
                new_img1[:,t_index] = self.image[:,x_index] / sum_slice * delta_cumsum / full_intensity
            if np.any(np.isnan(new_img1[:,t_index])):
                raise ValueError
                #import pdb; pdb.set_trace()
            prev_cumsum = cumsum

            if print_:
                to_print.append('%i %i %.1f %.1f' % (t_index, x_index, t*1e15, x*1e6))
        if print_:
            print('\n'.join(to_print))

        output = self.child(new_img1, new_t_axis, self.y_axis, x_unit='s', xlabel='t (fs)')
        output.x_indices = x_indices

        if debug:
            fig = ms.figure('Debug x to t'); fig
            subplot = ms.subplot_factory(2,3)
            sp_ctr = 1

            sp = subplot(sp_ctr, title='Wake', xlabel='time [fs]', ylabel='Screen x [mm]')
            sp_ctr += 1
            sp.plot(wake_time*1e15, wake_x*1e3)
            if current_profile is not None:
                sp2 = sp.twinx()
                sp2.plot(current_profile.time*1e15, current_profile.charge_dist, color='black')
                sp2.set_ylabel('Profile (arb. units)')

            sp = subplot(sp_ctr, title='Image projection X', xlabel='x [mm]', ylabel='Intensity (arb. units)')
            sp_ctr += 1
            sp.plot(self.x_axis*1e3, self.image.sum(axis=-2))

            sp = subplot(sp_ctr, title='Image projection T', xlabel='t [fs]', ylabel='Intensity (arb. units)')
            sp_ctr += 1
            sp.plot(output.x_axis*1e15, output.image.sum(axis=-2))
            if current_profile is not None:
                sp2 = sp.twinx()
                sp2.plot(current_profile.time*1e15, current_profile.charge_dist, color='black')
                sp2.set_ylabel('Profile (arb. units)')

            sp = subplot(sp_ctr, title='Image old', xlabel='x [mm]', ylabel='y [mm]', grid=False)
            sp_ctr += 1
            self.plot_img_and_proj(sp)

            sp = subplot(sp_ctr, title='Image new', xlabel='t [fs]', ylabel='y [mm]', grid=False)
            sp_ctr += 1
            try:
                output.plot_img_and_proj(sp)
            except:
                print('Cannot plot output')
            #fig.savefig('/tmp/debug_fig.pdf')
        return output

    def plot_img_and_proj(self, sp, x_factor=None, y_factor=None, plot_proj=True, log=False, revert_x=False, plot_gauss=True, slice_dict=None, xlim=None, ylim=None, cmapname='hot', slice_cutoff=0, gauss_color=('orange', 'orange'), proj_color=('green', 'green'), slice_color='deepskyblue', slice_method='cut', plot_gauss_x=False, plot_gauss_y=False, plot_proj_x=False, plot_proj_y=False, gauss_alpha=None, cut_intensity_quantile=None, hlines=None, hline_color='deepskyblue', vlines=None, vline_color='deepskyblue', sqrt=False, plot_slice_lims=False):

        def unit_to_factor(unit):
            if unit == 'm':
                factor = 1e3
            elif unit == 's':
                factor = 1e15
            elif unit == 'eV':
                factor = 1e-6
            else:
                factor = 1
            return factor

        if x_factor is None:
            x_factor = unit_to_factor(self.x_unit)
        if y_factor is None:
            y_factor = unit_to_factor(self.y_unit)

        x_axis, y_axis, image = self.x_axis, self.y_axis, self.image
        if xlim is None:
            index_x_min, index_x_max = 0, len(x_axis)
        else:
            index_x_min, index_x_max = sorted([np.argmin((x_axis-xlim[1])**2), np.argmin((x_axis-xlim[0])**2)])
        if ylim is None:
            index_y_min, index_y_max = 0, len(y_axis)
        else:
            index_y_min, index_y_max = sorted([np.argmin((y_axis-ylim[1])**2), np.argmin((y_axis-ylim[0])**2)])

        x_axis = x_axis[index_x_min:index_x_max]
        y_axis = y_axis[index_y_min:index_y_max]
        image = image[index_y_min:index_y_max,index_x_min:index_x_max]

        extent = [x_axis[0]*x_factor, x_axis[-1]*x_factor, y_axis[0]*y_factor, y_axis[-1]*y_factor]

        if cut_intensity_quantile:
            image = np.clip(image, 0, np.quantile(image, cut_intensity_quantile))

        if log:
            image_ = np.clip(image, 1, None)
            log = np.log(image_)
        elif sqrt:
            log = np.sqrt(image)
        else:
            log = image

        sp.imshow(log, aspect='auto', extent=extent, origin='lower', cmap=plt.get_cmap(cmapname))

        if slice_dict is not None:
            old_lim = sp.get_xlim(), sp.get_ylim()
            mask = slice_dict['slice_current'] > slice_cutoff
            xx = slice_dict['slice_x'][mask]*x_factor
            yy = slice_dict[slice_method]['mean'][mask]*y_factor
            if 'eref' in slice_dict:
                yy = yy + slice_dict[slice_method]['eref']*y_factor
            yy_err = np.sqrt(slice_dict[slice_method]['sigma_sq'][mask])*y_factor
            sp.errorbar(xx, yy, yerr=yy_err, color=slice_color, ls='None', marker='None', lw=1)

            if plot_slice_lims and slice_method in ('cut', 'rms'):
                lim1 = slice_dict[slice_method]['lim1'][mask]*y_factor
                lim2 = slice_dict[slice_method]['lim2'][mask]*y_factor
                if 'eref' in slice_dict:
                    lim1 = lim1 + slice_dict[slice_method]['eref']*y_factor
                    lim2 = lim2 + slice_dict[slice_method]['eref']*y_factor
                sp.plot(xx, lim1, color='yellow')
                sp.plot(xx, lim2, color='yellow')
            sp.set_xlim(*old_lim[0])
            sp.set_ylim(*old_lim[1])


        gf_y = gf_x = None
        if plot_proj or plot_proj_x:
            proj = image.sum(axis=-2)
            proj_plot = (y_axis.min() +(y_axis.max()-y_axis.min()) * proj/proj.max()*0.3)*y_factor
            sp.plot(x_axis*x_factor, proj_plot, color=proj_color[0])
            if plot_gauss or plot_gauss_x:
                gf = gf_x = GaussFit(x_axis, proj_plot-proj_plot.min(), fit_const=False)
                sp.plot(x_axis*x_factor, gf.reconstruction+proj_plot.min(), color=gauss_color[0], alpha=gauss_alpha)

        if plot_proj or plot_proj_y:
            proj = image.sum(axis=-1)
            proj_plot = (x_axis.min() +(x_axis.max()-x_axis.min()) * proj/proj.max()*0.3)*x_factor
            sp.plot(proj_plot, y_axis*y_factor, color=proj_color[1])
            if plot_gauss or plot_gauss_y:
                gf = gf_y = GaussFit(y_axis, proj_plot-proj_plot.min(), fit_const=False)
                sp.plot(gf.reconstruction+proj_plot.min(), y_axis*y_factor, color=gauss_color[1], alpha=gauss_alpha)

        if hlines is not None:
            for hline in hlines:
                sp.axhline(hline, color=hline_color)
        if vlines is not None:
            for vline in vlines:
                sp.axvline(vline, color=vline_color)

        if revert_x:
            xlim = sp.get_xlim()
            sp.set_xlim(*xlim[::-1])

        outp = {
                'gf_x': gf_x,
                'gf_y': gf_y,
                }
        return outp

def calc_rms(xx, yy):
    mean = np.sum(xx*yy)/np.sum(yy)
    rms = np.sqrt(np.sum((xx-mean)**2*yy)/np.sum(yy))
    return mean, rms

def calc_fwhm(xx, yy):
    halfmax = np.max(yy)/2
    mask = yy >= halfmax
    x1 = xx[mask][0]
    x2 = xx[mask][-1]
    return abs(x2-x1) + abs(xx[1]-xx[0])

@numba.njit
def _x_to_t_inner(image, indices, indices2, x_axis, wake_x, new_arr):
    delta_x = (x_axis[1] - x_axis[0])/2
    new_time_len = new_arr.shape[1]
    for nx, x in zip(indices, x_axis):
        indices = np.interp([x-delta_x, x+delta_x], wake_x, indices2)
        i00, i01 = sorted(indices)
        i0, i1 = int(i00), int(i01)+1
        if i0 == new_time_len-1:
            continue
        if i1 == new_time_len:
            i1 -= 1
        len_new = i1-i0+1
        weights = np.ones(len_new)
        weights[0] = i00-i0
        weights[-1] = i1 - i01
        weights /= np.sum(weights)
        new_arr[:,i0:i1+1] += np.outer(image[:,nx], weights)
<|MERGE_RESOLUTION|>--- conflicted
+++ resolved
@@ -458,15 +458,9 @@
             refx = 0
         return self.child(image, new_x_axis-refx, self.y_axis, x_unit='s', xlabel='t (fs)')
 
-<<<<<<< HEAD
-
-
-    def x_to_t(self, wake_x, wake_time, debug=False, print_=False, current_profile=None, time_smoothing=0.5e-15, size_factor=5):
+    def x_to_t(self, wake_x, wake_time, debug=False, print_=False, current_profile=None, time_smoothing=1e-15, size_factor=10):
         if print_:
             t0 = time.time()
-=======
-    def x_to_t(self, wake_x, wake_time, debug=False, print_=False, current_profile=None, time_smoothing=1e-15, size_factor=10):
->>>>>>> ed526557
 
         diff = np.diff(wake_time)
         assert np.all(diff >= 0) or np.all(diff <= 0)
@@ -519,18 +513,13 @@
             sp_ctr += 1
 
             if current_profile:
-<<<<<<< HEAD
-                current_profile.plot_standard(sp_current, color='black')
+                current_profile.plot_standard(sp_current, color='black', label='I (t)')
                 charge = current_profile.total_charge
             else:
                 charge = self.charge
 
-            sp_y = subplot(sp_ctr, title='Y projections', xlabel='y (mm)', ylabel=r'$\rho$ (nC/m)')
-=======
-                current_profile.plot_standard(sp_current, label='I (t)')
-
-            sp_y = subplot(sp_ctr, title='Y projections', xlabel=new_img.ylabel, ylabel='Intensity (arb. units)')
->>>>>>> ed526557
+            sp_y = subplot(sp_ctr, title='Y projections', xlabel='y (mm)', ylabel='Intensity (arb. units)')
+
             sp_ctr += 1
 
             for img, label in [
@@ -546,13 +535,8 @@
                     profile.plot_standard(sp_current, label=label)
 
                 dist = img.get_screen_dist('Y')
-<<<<<<< HEAD
                 dist.total_charge = charge
-                dist.plot_standard(sp_y, label=label)
-=======
-                dist.total_charge = self.charge
                 sp_y.plot(dist.x, dist.intensity, label=label)
->>>>>>> ed526557
 
             sp_current.legend()
             sp_y.legend()
